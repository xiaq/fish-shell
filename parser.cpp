/** \file parser.c

The fish parser. Contains functions for parsing and evaluating code.

*/

#include "config.h"

#include <stdlib.h>
#include <stdio.h>
#include <wchar.h>
#include <sys/types.h>
#include <sys/stat.h>
#include <unistd.h>
#include <errno.h>
#include <fcntl.h>
#include <termios.h>
#include <pwd.h>
#include <dirent.h>
#include <signal.h>
#include <algorithm>

#include "fallback.h"
#include "util.h"

#include "common.h"
#include "wutil.h"
#include "proc.h"
#include "parser.h"
#include "parser_keywords.h"
#include "tokenizer.h"
#include "exec.h"
#include "wildcard.h"
#include "function.h"
#include "builtin.h"
#include "env.h"
#include "expand.h"
#include "reader.h"
#include "sanity.h"
#include "env_universal.h"
#include "event.h"
#include "intern.h"
#include "parse_util.h"
#include "path.h"
#include "signal.h"
#include "complete.h"

/**
   Maximum number of block levels in code. This is not the same as
   maximum recursion depth, this only has to do with how many block
   levels are legal in the source code, not at evaluation.
*/
#define BLOCK_MAX_COUNT 64

/**
   Maximum number of function calls, i.e. recursion depth.
*/
#define MAX_RECURSION_DEPTH 128

/**
   Error message for unknown builtin
*/
#define UNKNOWN_BUILTIN_ERR_MSG _(L"Unknown builtin '%ls'")

/**
   Error message for improper use of the exec builtin
*/
#define EXEC_ERR_MSG _(L"This command can not be used in a pipeline")

/**
   Error message for tokenizer error. The tokenizer message is
   appended to this message.
*/
#define TOK_ERR_MSG _( L"Tokenizer error: '%ls'")

/**
   Error message for short circuit command error.
*/
#define COND_ERR_MSG _( L"An additional command is required" )

/**
   Error message on a function that calls itself immediately
*/
#define INFINITE_RECURSION_ERR_MSG _( L"The function calls itself immediately, which would result in an infinite loop.")

/**
   Error message on reaching maximum recursion depth
*/
#define OVERFLOW_RECURSION_ERR_MSG _( L"Maximum recursion depth reached. Accidental infinite loop?")

/**
   Error message used when the end of a block can't be located
*/
#define BLOCK_END_ERR_MSG _( L"Could not locate end of block. The 'end' command is missing, misspelled or a ';' is missing.")

/**
   Error message on reaching maximum number of block calls
*/
#define BLOCK_ERR_MSG _( L"Maximum number of nested blocks reached.")

/**
   Error message when a non-string token is found when expecting a command name
*/
#define CMD_ERR_MSG _( L"Expected a command name, got token of type '%ls'")

/**
   Error message when a non-string token is found when expecting a command name
*/
#define CMD_OR_ERR_MSG _( L"Expected a command name, got token of type '%ls'. Did you mean 'COMMAND; or COMMAND'? See the help section for the 'or' builtin command by typing 'help or'.")

/**
   Error message when a non-string token is found when expecting a command name
*/
#define CMD_AND_ERR_MSG _( L"Expected a command name, got token of type '%ls'. Did you mean 'COMMAND; and COMMAND'? See the help section for the 'and' builtin command by typing 'help and'.")

/**
   Error message when encountering an illegal command name
*/
#define ILLEGAL_CMD_ERR_MSG _( L"Illegal command name '%ls'")

/**
   Error message when encountering an illegal file descriptor
*/
#define ILLEGAL_FD_ERR_MSG _( L"Illegal file descriptor '%ls'")

/**
   Error message for wildcards with no matches
*/
#define WILDCARD_ERR_MSG _( L"No matches for wildcard '%ls'.")

/**
   Error when using case builtin outside of switch block
*/
#define INVALID_CASE_ERR_MSG _( L"'case' builtin not inside of switch block")

/**
   Error when using loop control builtins (break or continue) outside of loop
*/
#define INVALID_LOOP_ERR_MSG _( L"Loop control command while not inside of loop" )

/**
   Error when using return builtin outside of function definition
*/
#define INVALID_RETURN_ERR_MSG _( L"'return' builtin command outside of function definition" )

/**
   Error when using else builtin outside of if block
*/
#define INVALID_ELSE_ERR_MSG _( L"'%ls' builtin not inside of if block" )

/**
   Error when using 'else if' past a naked 'else'
*/
#define INVALID_ELSEIF_PAST_ELSE_ERR_MSG _( L"'%ls' used past terminating 'else'" )

/**
   Error when using end builtin outside of block
*/
#define INVALID_END_ERR_MSG _( L"'end' command outside of block")

/**
   Error message for Posix-style assignment
*/
#define COMMAND_ASSIGN_ERR_MSG _( L"Unknown command '%ls'. Did you mean 'set %ls %ls'? For information on assigning values to variables, see the help section on the set command by typing 'help set'.")

/**
   Error for invalid redirection token
*/
#define REDIRECT_TOKEN_ERR_MSG _( L"Expected redirection specification, got token of type '%ls'")

/**
   Error when encountering redirection without a command
*/
#define INVALID_REDIRECTION_ERR_MSG _( L"Encountered redirection when expecting a command name. Fish does not allow a redirection operation before a command.")

/**
   Error for evaluating null pointer
*/
#define EVAL_NULL_ERR_MSG _( L"Tried to evaluate null pointer." )

/**
   Error for evaluating in illegal scope
*/
#define INVALID_SCOPE_ERR_MSG _( L"Tried to evaluate commands using invalid block type '%ls'" )


/**
   Error for wrong token type
*/
#define UNEXPECTED_TOKEN_ERR_MSG _( L"Unexpected token of type '%ls'")

/**
   While block description
*/
#define WHILE_BLOCK N_( L"'while' block" )

/**
   For block description
*/
#define FOR_BLOCK N_( L"'for' block" )

/**
   Breakpoint block
*/
#define BREAKPOINT_BLOCK N_( L"Block created by breakpoint" )



/**
   If block description
*/
#define IF_BLOCK N_( L"'if' conditional block" )


/**
   Function definition block description
*/
#define FUNCTION_DEF_BLOCK N_( L"function definition block" )


/**
   Function invocation block description
*/
#define FUNCTION_CALL_BLOCK N_( L"function invocation block" )

/**
   Function invocation block description
*/
#define FUNCTION_CALL_NO_SHADOW_BLOCK N_( L"function invocation block with no variable shadowing" )


/**
   Switch block description
*/
#define SWITCH_BLOCK N_( L"'switch' block" )


/**
   Fake block description
*/
#define FAKE_BLOCK N_( L"unexecutable block" )


/**
   Top block description
*/
#define TOP_BLOCK N_( L"global root block" )


/**
   Command substitution block description
*/
#define SUBST_BLOCK N_( L"command substitution block" )


/**
   Begin block description
*/
#define BEGIN_BLOCK N_( L"'begin' unconditional block" )


/**
   Source block description
*/
#define SOURCE_BLOCK N_( L"Block created by the . builtin" )

/**
   Source block description
*/
#define EVENT_BLOCK N_( L"event handler block" )


/**
   Unknown block description
*/
#define UNKNOWN_BLOCK N_( L"unknown/invalid block" )


/**
   Option error
*/
#define OPTION_ERR_MSG _( L"Error in options" )


/**
   Long option requires an argument
*/
#define LONG_OPTION_TAKES_ARGUMENT_ERR_MSG _( L"Option '--%ls' requires an argument" )


/**
   Long option takes no argument
*/
#define LONG_OPTION_TAKES_NO_ARGUMENT_ERR_MSG _( L"Option '--%ls' takes no argument" )


/**
   Short option requires an argument
*/
#define SHORT_OPTION_TAKES_ARGUMENT_ERR_MSG _( L"Option '-%lc' requires an argument" )


/**
   Datastructure to describe a block type, like while blocks, command substitution blocks, etc.
*/
struct block_lookup_entry
{

    /**
       The block type id. The legal values are defined in parser.h.
    */
    block_type_t type;

    /**
       The name of the builtin that creates this type of block, if any.
    */
    const wchar_t *name;

    /**
       A description of this block type
    */
    const wchar_t *desc;
}
;

/**
   List of all legal block types
*/
static const struct block_lookup_entry block_lookup[]=
{
    {
        WHILE, L"while", WHILE_BLOCK
    }
    ,
    {
        FOR, L"for", FOR_BLOCK
    }
    ,
    {
        IF, L"if", IF_BLOCK
    }
    ,
    {
        FUNCTION_DEF, L"function", FUNCTION_DEF_BLOCK
    }
    ,
    {
        FUNCTION_CALL, 0, FUNCTION_CALL_BLOCK
    }
    ,
    {
        FUNCTION_CALL_NO_SHADOW, 0, FUNCTION_CALL_NO_SHADOW_BLOCK
    }
    ,
    {
        SWITCH, L"switch", SWITCH_BLOCK
    }
    ,
    {
        FAKE, 0, FAKE_BLOCK
    }
    ,
    {
        TOP, 0, TOP_BLOCK
    }
    ,
    {
        SUBST, 0, SUBST_BLOCK
    }
    ,
    {
        BEGIN, L"begin", BEGIN_BLOCK
    }
    ,
    {
        SOURCE, L".", SOURCE_BLOCK
    }
    ,
    {
        EVENT, 0, EVENT_BLOCK
    }
    ,
    {
        BREAKPOINT, L"breakpoint", BREAKPOINT_BLOCK
    }
    ,
    {
        (block_type_t)0, 0, 0
    }
};

static bool job_should_skip_elseif(const job_t *job, const block_t *current_block);

parser_t::parser_t(enum parser_type_t type, bool errors) :
    parser_type(type),
    show_errors(errors),
    error_code(0),
    err_pos(0),
    current_tokenizer(NULL),
    current_tokenizer_pos(0),
    job_start_pos(0),
    eval_level(-1),
    current_block(NULL),
    block_io(NULL)
{

}

/* A pointer to the principal parser (which is a static local) */
static parser_t *s_principal_parser = NULL;

parser_t &parser_t::principal_parser(void)
{
    ASSERT_IS_NOT_FORKED_CHILD();
    ASSERT_IS_MAIN_THREAD();
    static parser_t parser(PARSER_TYPE_GENERAL, true);
    if (! s_principal_parser)
    {
        s_principal_parser = &parser;
    }
    return parser;
}

void parser_t::skip_all_blocks(void)
{
    /* Tell all blocks to skip */
    if (s_principal_parser)
    {
        //write(2, "Cancelling blocks\n", strlen("Cancelling blocks\n"));
        block_t *c = s_principal_parser->current_block;
        while (c)
        {
            c->skip = true;
            //fprintf(stderr, "   Cancelled %p\n", c);
            c = c->outer;
        }
    }
}

/**
   Return the current number of block nestings
*/
/*
static int block_count( block_t *b )
{

  if( b==0)
    return 0;
  return( block_count(b->outer)+1);
}
*/

void parser_t::push_block(block_t *newv)
{
    const enum block_type_t type = newv->type();
    newv->src_lineno = parser_t::get_lineno();
    newv->src_filename = parser_t::current_filename()?intern(parser_t::current_filename()):0;

    newv->outer = current_block;
    if (current_block && current_block->skip)
        newv->mark_as_fake();

    /*
      New blocks should be skipped if the outer block is skipped,
      except TOP ans SUBST block, which open up new environments. Fake
      blocks should always be skipped. Rather complicated... :-(
    */
    newv->skip=current_block?current_block->skip:0;

    /*
      Type TOP and SUBST are never skipped
    */
    if (type == TOP || type == SUBST)
    {
        newv->skip = 0;
    }

    /*
      Fake blocks and function definition blocks are never executed
    */
    if (type == FAKE || type == FUNCTION_DEF)
    {
        newv->skip = 1;
    }

    newv->job = 0;
    newv->loop_status=LOOP_NORMAL;

    current_block = newv;

    if ((newv->type() != FUNCTION_DEF) &&
            (newv->type() != FAKE) &&
            (newv->type() != TOP))
    {
        env_push(type == FUNCTION_CALL);
        newv->wants_pop_env = true;
    }
}

void parser_t::pop_block()
{
    block_t *old = current_block;
    if (!current_block)
    {
        debug(1,
              L"function %s called on empty block stack.",
              __func__);
        bugreport();
        return;
    }

    current_block = current_block->outer;

    if (old->wants_pop_env)
        env_pop();

    delete old;
}

const wchar_t *parser_t::get_block_desc(int block) const
{
    int i;

    for (i=0; block_lookup[i].desc; i++)
    {
        if (block_lookup[i].type == block)
        {
            return _(block_lookup[i].desc);
        }
    }
    return _(UNKNOWN_BLOCK);
}

/**
   Returns 1 if the specified command is a builtin that may not be used in a pipeline
*/
static int parser_is_pipe_forbidden(const wcstring &word)
{
    return contains(word,
                    L"exec",
                    L"case",
                    L"break",
                    L"return",
                    L"continue");
}

/**
   Search the text for the end of the current block
*/
static const wchar_t *parser_find_end(const wchar_t * buff)
{
    int had_cmd=0;
    int count = 0;
    int error=0;
    int mark=0;

    CHECK(buff, 0);

    tokenizer_t tok(buff, 0);
    for (; tok_has_next(&tok) && !error; tok_next(&tok))
    {
        int last_type = tok_last_type(&tok);
        switch (last_type)
        {
            case TOK_STRING:
            {
                if (!had_cmd)
                {
                    if (wcscmp(tok_last(&tok), L"end")==0)
                    {
                        count--;
                    }
                    else if (parser_keywords_is_block(tok_last(&tok)))
                    {
                        count++;
                    }

                    if (count < 0)
                    {
                        error = 1;
                    }
                    had_cmd = 1;
                }
                break;
            }

            case TOK_END:
            {
                had_cmd = 0;
                break;
            }

            case TOK_PIPE:
            case TOK_BACKGROUND:
            {
                if (had_cmd)
                {
                    had_cmd = 0;
                }
                else
                {
                    error = 1;
                }
                break;

            }

            case TOK_ERROR:
                error = 1;
                break;

            default:
                break;

        }
        if (!count)
        {
            tok_next(&tok);
            mark = tok_get_pos(&tok);
            break;
        }

    }
    if (!count && !error)
    {

        return buff+mark;
    }
    return 0;

}


void parser_t::forbid_function(const wcstring &function)
{
    forbidden_function.push_back(function);
}

void parser_t::allow_function()
{
    /*
      if( al_peek( &forbidden_function) )
      debug( 2, L"Allow %ls\n", al_peek( &forbidden_function)  );
    */
    forbidden_function.pop_back();
}

void parser_t::error(int ec, int p, const wchar_t *str, ...)
{
    va_list va;

    CHECK(str,);

    error_code = ec;
    err_pos = p;

    va_start(va, str);
    err_buff = vformat_string(str, va);
    va_end(va);

}

/**
   Print profiling information to the specified stream
*/
static void print_profile(const std::vector<profile_item_t> &items,
                          size_t pos,
                          FILE *out)
{
    const profile_item_t *me, *prev;
    size_t i;
    int my_time;

    if (pos >= items.size())
    {
        return;
    }

    me= &items.at(pos);
    if (!me->skipped)
    {
        my_time=me->parse+me->exec;

        for (i=pos+1; i<items.size(); i++)
        {
            prev = &items.at(i);
            if (prev->skipped)
            {
                continue;
            }

            if (prev->level <= me->level)
            {
                break;
            }

            if (prev->level > me->level+1)
            {
                continue;
            }

            my_time -= prev->parse;
            my_time -= prev->exec;
        }

        if (me->cmd.size() > 0)
        {
            if (fwprintf(out, L"%d\t%d\t", my_time, me->parse+me->exec) < 0)
            {
                wperror(L"fwprintf");
                return;
            }

            for (i=0; i<me->level; i++)
            {
                if (fwprintf(out, L"-") < 0)
                {
                    wperror(L"fwprintf");
                    return;
                }

            }
            if (fwprintf(out, L"> %ls\n", me->cmd.c_str()) < 0)
            {
                wperror(L"fwprintf");
                return;
            }

        }
    }
    print_profile(items, pos+1, out);
}

void parser_t::destroy()
{
    if (profile)
    {
        /* Save profiling information. OK to not use CLO_EXEC here because this is called while fish is dying (and hence will not fork) */
        FILE *f = fopen(profile, "w");
        if (!f)
        {
            debug(1,
                  _(L"Could not write profiling information to file '%s'"),
                  profile);
        }
        else
        {
            if (fwprintf(f,
                         _(L"Time\tSum\tCommand\n"),
                         profile_items.size()) < 0)
            {
                wperror(L"fwprintf");
            }
            else
            {
                print_profile(profile_items, 0, f);
            }

            if (fclose(f))
            {
                wperror(L"fclose");
            }
        }
    }

    lineinfo.clear();

    forbidden_function.clear();

}

/**
   Print error message to string if an error has occured while parsing

   \param target the buffer to write to
   \param prefix: The string token to prefix the each line with. Usually the name of the command trying to parse something.
*/
void parser_t::print_errors(wcstring &target, const wchar_t *prefix)
{
    CHECK(prefix,);

    if (error_code && ! err_buff.empty())
    {
        int tmp;

        append_format(target, L"%ls: %ls\n", prefix, err_buff.c_str());

        tmp = current_tokenizer_pos;
        current_tokenizer_pos = err_pos;

        append_format(target, L"%ls", this->current_line());

        current_tokenizer_pos=tmp;
    }
}

/**
   Print error message to stderr if an error has occured while parsing
*/
void parser_t::print_errors_stderr()
{
    if (error_code && ! err_buff.empty())
    {
        debug(0, L"%ls", err_buff.c_str());
        int tmp;

        tmp = current_tokenizer_pos;
        current_tokenizer_pos = err_pos;

        fwprintf(stderr, L"%ls", this->current_line());

        current_tokenizer_pos=tmp;
    }

}

int parser_t::eval_args(const wchar_t *line, std::vector<completion_t> &args)
{

    expand_flags_t eflags = 0;
    if (! show_errors)
        eflags |= EXPAND_NO_DESCRIPTIONS;
    if (this->parser_type != PARSER_TYPE_GENERAL)
        eflags |= EXPAND_SKIP_CMDSUBST;

    /*
      eval_args may be called while evaulating another command, so we
      save the previous tokenizer and restore it on exit
    */
    tokenizer_t * const previous_tokenizer = current_tokenizer;
    const int previous_pos = current_tokenizer_pos;
    int do_loop=1;

    CHECK(line, 1);
//  CHECK( args, 1 );

    // PCA we need to suppress calling proc_push_interactive off of the main thread. I'm not sure exactly what it does.
    if (this->parser_type == PARSER_TYPE_GENERAL)
        proc_push_interactive(0);

    tokenizer_t tok(line, (show_errors ? 0 : TOK_SQUASH_ERRORS));
    current_tokenizer = &tok;
    current_tokenizer_pos = 0;

    error_code=0;

    for (; do_loop && tok_has_next(&tok) ; tok_next(&tok))
    {
        current_tokenizer_pos = tok_get_pos(&tok);
        switch (tok_last_type(&tok))
        {
            case TOK_STRING:
            {
                const wcstring tmp = tok_last(&tok);
                if (expand_string(tmp, args, eflags) == EXPAND_ERROR)
                {
                    err_pos=tok_get_pos(&tok);
                    do_loop=0;
                }
                break;
            }

            case TOK_END:
            {
                break;
            }

            case TOK_ERROR:
            {
                if (show_errors)
                    error(SYNTAX_ERROR,
                          tok_get_pos(&tok),
                          TOK_ERR_MSG,
                          tok_last(&tok));

                do_loop=0;
                break;
            }

            default:
            {
                if (show_errors)
                    error(SYNTAX_ERROR,
                          tok_get_pos(&tok),
                          UNEXPECTED_TOKEN_ERR_MSG,
                          tok_get_desc(tok_last_type(&tok)));

                do_loop=0;
                break;
            }
        }
    }

    if (show_errors)
        this->print_errors_stderr();

    current_tokenizer=previous_tokenizer;
    current_tokenizer_pos = previous_pos;

    if (this->parser_type == PARSER_TYPE_GENERAL)
        proc_pop_interactive();

    return 1;
}

void parser_t::stack_trace(block_t *b, wcstring &buff)
{
    /*
      Check if we should end the recursion
    */
    if (!b)
        return;

    if (b->type()==EVENT)
    {
        /*
          This is an event handler
        */
        const event_block_t *eb = static_cast<const event_block_t *>(b);
        wcstring description = event_get_desc(eb->event);
        append_format(buff, _(L"in event handler: %ls\n"), description.c_str());
        buff.append(L"\n");

        /*
          Stop recursing at event handler. No reason to believe that
          any other code is relevant.

          It might make sense in the future to continue printing the
          stack trace of the code that invoked the event, if this is a
          programmatic event, but we can't currently detect that.
        */
        return;
    }

    if (b->type() == FUNCTION_CALL || b->type()==SOURCE || b->type()==SUBST)
    {
        /*
          These types of blocks should be printed
        */

        int i;

        switch (b->type())
        {
            case SOURCE:
            {
                const source_block_t *sb = static_cast<const source_block_t*>(b);
                const wchar_t *source_dest = sb->source_file;
                append_format(buff, _(L"in . (source) call of file '%ls',\n"), source_dest);
                break;
            }
            case FUNCTION_CALL:
            {
                const function_block_t *fb = static_cast<const function_block_t*>(b);
                append_format(buff, _(L"in function '%ls',\n"), fb->name.c_str());
                break;
            }
            case SUBST:
            {
                append_format(buff, _(L"in command substitution\n"));
                break;
            }

            default: /* Can't get here */
                break;
        }

        const wchar_t *file = b->src_filename;

        if (file)
        {
            append_format(buff,
                          _(L"\tcalled on line %d of file '%ls',\n"),
                          b->src_lineno,
                          file);
        }
        else
        {
            append_format(buff,
                          _(L"\tcalled on standard input,\n"));
        }

        if (b->type() == FUNCTION_CALL)
        {
            const function_block_t *fb = static_cast<const function_block_t *>(b);
            const process_t * const process = fb->process;
            if (process->argv(1))
            {
                wcstring tmp;

                for (i=1; process->argv(i); i++)
                {
                    if (i > 1)
                        tmp.push_back(L' ');
                    tmp.append(process->argv(i));
                }
                append_format(buff, _(L"\twith parameter list '%ls'\n"), tmp.c_str());
            }
        }

        append_format(buff, L"\n");
    }

    /*
      Recursively print the next block
    */
    parser_t::stack_trace(b->outer, buff);
}

/**
   Returns the name of the currently evaluated function if we are
   currently evaluating a function, null otherwise. This is tested by
   moving down the block-scope-stack, checking every block if it is of
   type FUNCTION_CALL.
*/
const wchar_t *parser_t::is_function() const
{
    // PCA: Have to make this a string somehow
    ASSERT_IS_MAIN_THREAD();
    wcstring result;

    block_t *b = current_block;
    while (1)
    {
        if (!b)
        {
            return NULL;
        }
        if (b->type() == FUNCTION_CALL)
        {
            const function_block_t *fb = static_cast<const function_block_t *>(b);
            return fb->name.c_str();
        }
        b=b->outer;
    }
}


int parser_t::get_lineno() const
{
    int lineno;

    if (! current_tokenizer || ! tok_string(current_tokenizer))
        return -1;

    lineno = current_tokenizer->line_number_of_character_at_offset(current_tokenizer_pos);

    const wchar_t *function_name;
    if ((function_name = is_function()))
    {
        lineno += function_get_definition_offset(function_name);
    }

    return lineno;
}

int parser_t::line_number_of_character_at_offset(size_t idx) const
{
    if (! current_tokenizer)
        return -1;

    int result = current_tokenizer->line_number_of_character_at_offset(idx);
    //assert(result == parse_util_lineno(tok_string( current_tokenizer ), idx));
    return result;
}

const wchar_t *parser_t::current_filename() const
{
    /* We query a global array for the current file name, so it only makes sense to ask this on the principal parser. */
    ASSERT_IS_MAIN_THREAD();
    assert(this == &principal_parser());

    block_t *b = current_block;

    while (1)
    {
        if (!b)
        {
            return reader_current_filename();
        }
        if (b->type() == FUNCTION_CALL)
        {
            const function_block_t *fb = static_cast<const function_block_t *>(b);
            return function_get_definition_file(fb->name);
        }
        b=b->outer;
    }
}

/**
   Calculates the on-screen width of the specified substring of the
   specified string. This function takes into account the width and
   alignment of the tab character, but other wise behaves like
   repeatedly calling wcwidth.
*/
static int printed_width(const wchar_t *str, int len)
{
    int res=0;
    int i;

    CHECK(str, 0);

    for (i=0; str[i] && i<len; i++)
    {
        if (str[i] == L'\t')
        {
            res=(res+8)&~7;
        }
        else
        {
            res += fish_wcwidth(str[i]);
        }
    }
    return res;
}


const wchar_t *parser_t::current_line()
{
    int lineno=1;

    const wchar_t *file;
    const wchar_t *whole_str;
    const wchar_t *line;
    const wchar_t *line_end;
    int i;
    int offset;
    int current_line_width;
    const wchar_t *function_name=0;
    int current_line_start=0;

    if (!current_tokenizer)
    {
        return L"";
    }

    file = parser_t::current_filename();
    whole_str = tok_string(current_tokenizer);
    line = whole_str;

    if (!line)
        return L"";


    lineinfo.clear();

    /*
      Calculate line number, line offset, etc.
    */
    for (i=0; i<current_tokenizer_pos && whole_str[i]; i++)
    {
        if (whole_str[i] == L'\n')
        {
            lineno++;
            current_line_start=i+1;
            line = &whole_str[i+1];
        }
    }

//  lineno = current_tokenizer_pos;


    current_line_width=printed_width(whole_str+current_line_start,
                                     current_tokenizer_pos-current_line_start);

    if ((function_name = is_function()))
    {
        lineno += function_get_definition_offset(function_name);
    }

    /*
      Copy current line from whole string
    */
    line_end = wcschr(line, L'\n');
    if (!line_end)
        line_end = line+wcslen(line);

    line = wcsndup(line, line_end-line);

    /**
       If we are not going to print a stack trace, at least print the line number and filename
    */
    if (!get_is_interactive() || is_function())
    {
        int prev_width = my_wcswidth(lineinfo.c_str());
        if (file)
            append_format(lineinfo,
                          _(L"%ls (line %d): "),
                          file,
                          lineno);
        else
            append_format(lineinfo,
                          L"%ls: ",
                          _(L"Standard input"),
                          lineno);
        offset = my_wcswidth(lineinfo.c_str()) - prev_width;
    }
    else
    {
        offset=0;
    }

//  debug( 1, L"Current pos %d, line pos %d, file_length %d, is_interactive %d, offset %d\n", current_tokenizer_pos,  current_line_pos, wcslen(whole_str), is_interactive, offset);
    /*
      Skip printing character position if we are in interactive mode
      and the error was on the first character of the line.
    */
    if (!get_is_interactive() || is_function() || (current_line_width!=0))
    {
        // Workaround since it seems impossible to print 0 copies of a character using %*lc
        if (offset+current_line_width)
        {
            append_format(lineinfo,
                          L"%ls\n%*lc^\n",
                          line,
                          offset+current_line_width,
                          L' ');
        }
        else
        {
            append_format(lineinfo,
                          L"%ls\n^\n",
                          line);
        }
    }

    free((void *)line);
    parser_t::stack_trace(current_block, lineinfo);

    return lineinfo.c_str();
}

int parser_t::get_pos() const
{
    return tok_get_pos(current_tokenizer);
}

int parser_t::get_job_pos() const
{
    return job_start_pos;
}


void parser_t::set_pos(int p)
{
    tok_set_pos(current_tokenizer, p);
}

const wchar_t *parser_t::get_buffer() const
{
    return tok_string(current_tokenizer);
}


int parser_t::is_help(const wchar_t *s, int min_match) const
{
    CHECK(s, 0);

    size_t len = wcslen(s);

    min_match = maxi(min_match, 3);

    return (wcscmp(L"-h", s) == 0) ||
           (len >= min_match && (wcsncmp(L"--help", s, len) == 0));
}

job_t *parser_t::job_create(void)
{
    job_t *res = new job_t(acquire_job_id());
    this->my_job_list.push_front(res);

    job_set_flag(res,
                 JOB_CONTROL,
                 (job_control_mode==JOB_CONTROL_ALL) ||
                 ((job_control_mode == JOB_CONTROL_INTERACTIVE) && (get_is_interactive())));
    return res;
}

bool parser_t::job_remove(job_t *j)
{
    job_list_t::iterator iter = std::find(my_job_list.begin(), my_job_list.end(), j);
    if (iter != my_job_list.end())
    {
        my_job_list.erase(iter);
        return true;
    }
    else
    {
        debug(1, _(L"Job inconsistency"));
        sanity_lose();
        return false;
    }
}

void parser_t::job_promote(job_t *job)
{
    job_list_t::iterator loc = std::find(my_job_list.begin(), my_job_list.end(), job);
    assert(loc != my_job_list.end());

    /* Move the job to the beginning */
    my_job_list.splice(my_job_list.begin(), my_job_list, loc);
}

job_t *parser_t::job_get(job_id_t id)
{
    job_iterator_t jobs(my_job_list);
    job_t *job;
    while ((job = jobs.next()))
    {
        if (id <= 0 || job->job_id == id)
            return job;
    }
    return NULL;
}

job_t *parser_t::job_get_from_pid(int pid)
{
    job_iterator_t jobs;
    job_t *job;
    while ((job = jobs.next()))
    {
        if (job->pgid == pid)
            return job;
    }
    return 0;
}

bool test_prefix(const wcstring &s, const wcstring &prefix)
{
    return !s.compare(0, prefix.size(), prefix);
}

/* Boolean options have this value when turned on */
wcstring_list_t option_on(1, L"1");

/**
   Parse options for the specified job

   \param p the process to parse options for
   \param j the job to which the process belongs to
   \param tok the tokenizer to read options from
   \param args the argument list to insert options into
   \param args unskip whether we should ignore current_block->skip. Big hack because of our dumb handling of if statements.
*/
void parser_t::parse_job_argument_list(process_t *p,
                                       job_t *j,
                                       tokenizer_t *tok,
                                       std::vector<completion_t> &args,
                                       options_t &opts,
                                       bool unskip)
{
    int is_finished=0;

    int proc_is_count=0;

    int matched_wildcard = 0, unmatched_wildcard = 0;

    wcstring unmatched;
    int unmatched_pos=0;

    /*
      Test if this is the 'count' command. We need to special case
      count in the shell, since it should display a help message on
      'count -h', but not on 'set foo -h; count $foo'. This is an ugly
      workaround and a huge hack, but as near as I can tell, the
      alternatives are worse.
    */
    proc_is_count = (args.at(0).completion == L"count");

    /**
     After seeing an option that requires an argument, opt_key is set to the
     option's long form. For short options, the short form is saved in
     short_opt_key (which is used in error messages). For short options with
     no long form, opt_key is wcstring(1, short_opt_key).

     When the next token of type TOK_STRING gets expanded, opt_key is
     examined. If it's nonempty, its expansion list is saved to opts[opt_key]
     instead of appended to args[], and both opt_key and short_opt_key are
     cleared.
    */
    wchar_t short_opt_key = 0;
    wcstring opt_key = L"";

    /**
     Marks whether the option list part is over. After it is set even tokens
     that look like options are not considered as such.
    */
    bool opts_over = false;

    signature_t *signature = 0;
    switch (p->type)
    {
        case INTERNAL_BUILTIN:
        {
            // TODO fetch signature of builtin
            break;
        }
        case INTERNAL_FUNCTION:
        {
            // TODO fetch signature of shellscript function
            // a way to define signatures also needs to be introduced first.
            break;
        }
    }

    while (1)
    {

        switch (tok_last_type(tok))
        {
            case TOK_PIPE:
            {
                wchar_t *end;

                if (p->type == INTERNAL_EXEC)
                {
                    error(SYNTAX_ERROR,
                          tok_get_pos(tok),
                          EXEC_ERR_MSG);
                    return;
                }

                errno = 0;
                p->pipe_write_fd = fish_wcstoi(tok_last(tok), &end, 10);
                if (p->pipe_write_fd < 0 || errno || *end)
                {
                    error(SYNTAX_ERROR,
                          tok_get_pos(tok),
                          ILLEGAL_FD_ERR_MSG,
                          tok_last(tok));
                    return;
                }

                p->set_argv(completions_to_wcstring_list(args));
                p->set_opts(opts);
                p->next = new process_t();

                tok_next(tok);

                /*
                  Don't do anything on failure. parse_job will notice
                  the error flag and report any errors for us
                */
                parse_job(p->next, j, tok);

                is_finished = 1;
                break;
            }

            case TOK_BACKGROUND:
            {
                job_set_flag(j, JOB_FOREGROUND, 0);
            }

            case TOK_END:
            {
                if (!p->get_argv())
                    p->set_argv(completions_to_wcstring_list(args));
                p->set_opts(opts);
                if (tok_has_next(tok))
                    tok_next(tok);

                is_finished = 1;

                break;
            }

            case TOK_STRING:
            {
                int skip=0;

                if (job_get_flag(j, JOB_SKIP))
                {
                    skip = 1;
                }
                else if (current_block->skip && ! unskip)
                {
                    /*
                      If this command should be skipped, we do not expand the arguments
                    */
                    skip=1;

                    /* But if this is in fact a case statement or an elseif statement, then it should be evaluated */
                    block_type_t type = current_block->type();
                    if (type == SWITCH && args.at(0).completion == L"case" && p->type == INTERNAL_BUILTIN)
                    {
                        skip=0;
                    }
                    else if (job_get_flag(j, JOB_ELSEIF) && ! job_should_skip_elseif(j, current_block))
                    {
                        skip=0;
                    }
                }
                else
                {
                    /* If this is an else if, and we should skip it, then don't expand any arguments */
                    if (job_get_flag(j, JOB_ELSEIF) && job_should_skip_elseif(j, current_block))
                    {
                        skip = 1;
                    }
                }

                if (!skip)
                {
                    const wcstring &token = tok->last_token;

                    if (!opts_over && signature && opt_key.empty() &&
                        token != L"-" && test_prefix(token, L"-"))
                    {
                        wcstring key;

                        if (token == L"--")
                        {
                            opts_over = true;
                            break;
                        }
                        else if (test_prefix(token, L"--"))
                        {
                            /* long option */
                            wcstring::size_type key_end = token.find_first_of(L'=', 2);
                            key = token.substr(2, key_end);
                            if (!signature->long_options.count(key))
                            {
                                /**
                                 XXX Unknown options are treated as a
                                 non-options now (instead of resulting in an
                                 error). This is for compatibility with
                                 builtins and functions that provides no
                                 option specification in their signatures and
                                 look into $argv for options.
                                */
                                opts_over = true;
                                goto NON_OPTION;
                            }

                            if (signature->long_options[key].takes_arg)
                            {
                                if (key_end != wcstring::npos)
                                {
                                    /**
                                     XXX Set the tokenizer's position just
                                     after the '=', so that the argument is
                                     parsed and saved in the next iteration.
                                     tok_set_pos() cannot be used since it
                                     also calls tok_next(), which is not
                                     desirable.
                                    */
                                    tok->buff -= token.size() - key_end;
                                }
                                opt_key = key;
                                opts[opt_key] = wcstring_list_t();
                            }
                            else
                            {
                                if (key_end != wcstring::npos)
                                {
                                    error(SYNTAX_ERROR,
                                          tok_get_pos(tok),
                                          LONG_OPTION_TAKES_NO_ARGUMENT_ERR_MSG,
                                          key.c_str());
                                }
                                else
                                {
                                    opts[key] = option_on;
                                }
                            }
                        }
                        else
                        {
                            /* short option */
                            wcstring::const_iterator opt_char;
                            for (opt_char = token.begin()+1; opt_char != token.end(); opt_char++)
                            {
                                if (! signature->short_options.count(*opt_char))
                                {
                                    opts_over = true;
                                    // XXX see comment about unknown
                                    // options above
                                    goto NON_OPTION;
                                }
                                if (signature->short_options[*opt_char].takes_arg)
                                    break;
                            }
                            for (opt_char = token.begin(); opt_char != token.end(); opt_char++)
                            {
                                const option_spec_t &opt = signature->short_options[*opt_char];
                                if (!opt.long_form.empty())
                                {
                                    key = opt.long_form;
                                }
                                else
                                {
                                    key = wcstring(1, opt.short_form);
                                }
                                if (opt.takes_arg)
                                {
                                    // XXX see comment about tokenizer above
                                    tok->buff -= token.end() - 1 - opt_char;
                                    short_opt_key = *opt_char;
                                    opt_key = key;
                                    opts[opt_key] = wcstring_list_t();
                                    break;
                                }
                                else
                                {
                                    opts[key] = option_on;
                                }
                            }
                        }
                        break;
                    }

NON_OPTION:
                    std::vector<completion_t> opt_args;
                    std::vector<completion_t> *expand_output;
                    if (opt_key.empty())
                    {
                        expand_output = &args;
                    }
                    else
                    {
                        expand_output = &opt_args;
                    }

                    switch (expand_string(tok_last(tok), *expand_output, 0))
                    {
                        case EXPAND_ERROR:
                        {
                            err_pos=tok_get_pos(tok);
                            if (error_code == 0)
                            {
                                error(SYNTAX_ERROR,
                                      tok_get_pos(tok),
                                      _(L"Could not expand string '%ls'"),
                                      tok_last(tok));

                            }
                            break;
                        }

                        case EXPAND_WILDCARD_NO_MATCH:
                        {
                            unmatched_wildcard = 1;
                            if (unmatched.empty())
                            {
                                unmatched = tok_last(tok);
                                unmatched_pos = tok_get_pos(tok);
                            }

                            break;
                        }

                        case EXPAND_WILDCARD_MATCH:
                        {
                            matched_wildcard = 1;
                            break;
                        }

                        case EXPAND_OK:
                        {
                            break;
                        }

                    }
                    if (!opt_key.empty())
                    {
                        if (error_code == 0)
                        {
                            opts[opt_key] = completions_to_wcstring_list(opt_args);
                        }
                        opt_key = L"";
                        short_opt_key = 0;
                        opt_args.clear();
                    }

                }

                break;
            }

            case TOK_REDIRECT_OUT:
            case TOK_REDIRECT_IN:
            case TOK_REDIRECT_APPEND:
            case TOK_REDIRECT_FD:
            case TOK_REDIRECT_NOCLOB:
            {
                int type = tok_last_type(tok);
                std::auto_ptr<io_data_t> new_io;
                wcstring target;
                bool has_target = false;
                wchar_t *end;

                /*
                  Don't check redirections in skipped part

                  Otherwise, bogus errors may be the result. (Do check
                  that token is string, though)
                */
                if (current_block->skip && ! unskip)
                {
                    tok_next(tok);
                    if (tok_last_type(tok) != TOK_STRING)
                    {
                        error(SYNTAX_ERROR,
                              tok_get_pos(tok),
                              REDIRECT_TOKEN_ERR_MSG,
                              tok_get_desc(tok_last_type(tok)));
                    }

                    break;
                }

                new_io.reset(new io_data_t);

                errno = 0;
                new_io->fd = fish_wcstoi(tok_last(tok),
                                         &end,
                                         10);
                if (new_io->fd < 0 || errno || *end)
                {
                    error(SYNTAX_ERROR,
                          tok_get_pos(tok),
                          ILLEGAL_FD_ERR_MSG,
                          tok_last(tok));
                }
                else
                {

                    tok_next(tok);

                    switch (tok_last_type(tok))
                    {
                        case TOK_STRING:
                        {
                            target = tok_last(tok);
                            has_target = expand_one(target, no_exec ? EXPAND_SKIP_VARIABLES : 0);

                            if (! has_target && error_code == 0)
                            {
                                error(SYNTAX_ERROR,
                                      tok_get_pos(tok),
                                      REDIRECT_TOKEN_ERR_MSG,
                                      tok_last(tok));

                            }
                            break;
                        }

                        default:
                            error(SYNTAX_ERROR,
                                  tok_get_pos(tok),
                                  REDIRECT_TOKEN_ERR_MSG,
                                  tok_get_desc(tok_last_type(tok)));
                    }

                    if (! has_target || target.empty())
                    {
                        if (error_code == 0)
                            error(SYNTAX_ERROR,
                                  tok_get_pos(tok),
                                  _(L"Invalid IO redirection"));
                        tok_next(tok);
                    }
                    else
                    {

                        switch (type)
                        {
                            case TOK_REDIRECT_APPEND:
                                new_io->io_mode = IO_FILE;
                                new_io->param2.flags = O_CREAT | O_APPEND | O_WRONLY;
                                new_io->set_filename(target);
                                break;

                            case TOK_REDIRECT_OUT:
                                new_io->io_mode = IO_FILE;
                                new_io->param2.flags = O_CREAT | O_WRONLY | O_TRUNC;
                                new_io->set_filename(target);
                                break;

                            case TOK_REDIRECT_NOCLOB:
                                new_io->io_mode = IO_FILE;
                                new_io->param2.flags = O_CREAT | O_EXCL | O_WRONLY;
                                new_io->set_filename(target);
                                break;

                            case TOK_REDIRECT_IN:
                                new_io->io_mode = IO_FILE;
                                new_io->param2.flags = O_RDONLY;
                                new_io->set_filename(target);
                                break;

                            case TOK_REDIRECT_FD:
                            {
                                if (target == L"-")
                                {
                                    new_io->io_mode = IO_CLOSE;
                                }
                                else
                                {
                                    wchar_t *end;

                                    new_io->io_mode = IO_FD;
                                    errno = 0;

                                    new_io->param1.old_fd = fish_wcstoi(target.c_str(), &end, 10);

                                    if ((new_io->param1.old_fd < 0) ||
                                            errno || *end)
                                    {
                                        error(SYNTAX_ERROR,
                                              tok_get_pos(tok),
                                              _(L"Requested redirection to something that is not a file descriptor %ls"),
                                              target.c_str());

                                        tok_next(tok);
                                    }
                                }
                                break;
                            }
                        }

                    }
                }

                j->io.push_back(new_io.release());

            }
            break;

            case TOK_ERROR:
            {
                error(SYNTAX_ERROR,
                      tok_get_pos(tok),
                      TOK_ERR_MSG,
                      tok_last(tok));

                return;
            }

            default:
                error(SYNTAX_ERROR,
                      tok_get_pos(tok),
                      UNEXPECTED_TOKEN_ERR_MSG,
                      tok_get_desc(tok_last_type(tok)));

                tok_next(tok);
                break;
        }

        if (is_finished && !opt_key.empty())
        {
            if (short_opt_key)
            {
                error(SYNTAX_ERROR,
                      tok_get_pos(tok),
                      SHORT_OPTION_TAKES_ARGUMENT_ERR_MSG ,
                      short_opt_key);
            }
            else
            {
                error(SYNTAX_ERROR,
                      tok_get_pos(tok),
                      LONG_OPTION_TAKES_ARGUMENT_ERR_MSG ,
                      opt_key.c_str());
            }
        }

        if ((is_finished) || (error_code != 0))
            break;

        tok_next(tok);
    }

    if (!error_code)
    {
        if (unmatched_wildcard && !matched_wildcard)
        {
            job_set_flag(j, JOB_WILDCARD_ERROR, 1);
            proc_set_last_status(STATUS_UNMATCHED_WILDCARD);
            if (get_is_interactive() && !is_block)
            {
                int tmp;

                debug(1, WILDCARD_ERR_MSG, unmatched.c_str());
                tmp = current_tokenizer_pos;
                current_tokenizer_pos = unmatched_pos;

                fwprintf(stderr, L"%ls", parser_t::current_line());

                current_tokenizer_pos=tmp;
            }

        }
    }

    return;
}

/*
  static void print_block_stack( block_t *b )
  {
  if( !b )
  return;
  print_block_stack( b->outer );

  debug( 0, L"Block type %ls, skip: %d", parser_get_block_desc( b->type ), b->skip );
  }
*/

/**
   Fully parse a single job. Does not call exec on it, but any command substitutions in the job will be executed.

   \param p The process structure that should be used to represent the first process in the job.
   \param j The job structure to contain the parsed job
   \param tok tokenizer to read from
f
   \return 1 on success, 0 on error
*/
int parser_t::parse_job(process_t *p,
                        job_t *j,
                        tokenizer_t *tok)
{
<<<<<<< HEAD
    std::vector<completion_t> args; // The list that will become the argc array for the program
    options_t opts; // The map that will become the opts for the builtin or shellscript function
=======
    std::vector<completion_t> args; // The list that will become the argv array for the program
>>>>>>> 3d2b12e7
    int use_function = 1;   // May functions be considered when checking what action this command represents
    int use_builtin = 1;    // May builtins be considered when checking what action this command represents
    int use_command = 1;    // May commands be considered when checking what action this command represents
    int is_new_block=0;     // Does this command create a new block?
    bool unskip = false;    // Maybe we are an elseif inside an if block; if so we may want to evaluate this even if the if block is currently set to skip
    bool allow_bogus_command = false; // If we are an elseif that will not be executed, or an AND or OR that will have been short circuited, don't complain about non-existent commands

    block_t *prev_block = current_block;
    int prev_tokenizer_pos = current_tokenizer_pos;

    current_tokenizer_pos = tok_get_pos(tok);

    while (args.empty())
    {
        wcstring nxt;
        bool has_nxt = false;
        bool consumed = false; // Set to one if the command requires a second command, like e.g. while does
        int mark;         // Use to save the position of the beginning of the token

        switch (tok_last_type(tok))
        {
            case TOK_STRING:
            {
                nxt = tok_last(tok);
                has_nxt = expand_one(nxt, EXPAND_SKIP_CMDSUBST | EXPAND_SKIP_VARIABLES);

                if (! has_nxt)
                {
                    error(SYNTAX_ERROR,
                          tok_get_pos(tok),
                          ILLEGAL_CMD_ERR_MSG,
                          tok_last(tok));

                    current_tokenizer_pos = prev_tokenizer_pos;
                    return 0;
                }
                break;
            }

            case TOK_ERROR:
            {
                error(SYNTAX_ERROR,
                      tok_get_pos(tok),
                      TOK_ERR_MSG,
                      tok_last(tok));

                current_tokenizer_pos = prev_tokenizer_pos;
                return 0;
            }

            case TOK_PIPE:
            {
                const wchar_t *str = tok_string(tok);
                if (tok_get_pos(tok)>0 && str[tok_get_pos(tok)-1] == L'|')
                {
                    error(SYNTAX_ERROR,
                          tok_get_pos(tok),
                          CMD_OR_ERR_MSG,
                          tok_get_desc(tok_last_type(tok)));
                }
                else
                {
                    error(SYNTAX_ERROR,
                          tok_get_pos(tok),
                          CMD_ERR_MSG,
                          tok_get_desc(tok_last_type(tok)));
                }

                current_tokenizer_pos = prev_tokenizer_pos;
                return 0;
            }

            default:
            {
                error(SYNTAX_ERROR,
                      tok_get_pos(tok),
                      CMD_ERR_MSG,
                      tok_get_desc(tok_last_type(tok)));

                current_tokenizer_pos = prev_tokenizer_pos;
                return 0;
            }
        }

        mark = tok_get_pos(tok);

        if (contains(nxt,
                     L"command",
                     L"builtin",
                     L"not",
                     L"and",
                     L"or",
                     L"exec"))
        {
            int sw;
            int is_exec = nxt == L"exec";

            if (is_exec && (p != j->first_process))
            {
                error(SYNTAX_ERROR,
                      tok_get_pos(tok),
                      EXEC_ERR_MSG);
                current_tokenizer_pos = prev_tokenizer_pos;
                return 0;
            }

            tok_next(tok);
            sw = parser_keywords_is_switch(tok_last(tok));

            if (sw == ARG_SWITCH)
            {
                tok_set_pos(tok, mark);
            }
            else
            {
                if (sw == ARG_SKIP)
                {
                    tok_next(tok);
                }

                consumed = true;

                if (nxt == L"command" || nxt == L"builtin")
                {
                    use_function = 0;
                    if (nxt == L"command")
                    {
                        use_builtin = 0;
                        use_command = 1;
                    }
                    else
                    {
                        use_builtin = 1;
                        use_command = 0;
                    }
                }
                else if (nxt == L"not")
                {
                    job_set_flag(j, JOB_NEGATE, !job_get_flag(j, JOB_NEGATE));
                }
                else if (nxt == L"and")
                {
                    bool skip = (proc_get_last_status() != 0);
                    job_set_flag(j, JOB_SKIP, skip);
                    allow_bogus_command = skip;
                }
                else if (nxt == L"or")
                {
                    bool skip = (proc_get_last_status() == 0);
                    job_set_flag(j, JOB_SKIP, skip);
                    allow_bogus_command = skip;
                }
                else if (is_exec)
                {
                    use_function = 0;
                    use_builtin=0;
                    p->type=INTERNAL_EXEC;
                    current_tokenizer_pos = prev_tokenizer_pos;
                }
            }
        }
        else if (nxt == L"while")
        {
            bool new_block = false;
            tok_next(tok);
            while_block_t *wb = NULL;

            if ((current_block->type() != WHILE))
            {
                new_block = true;
            }
            else if ((wb = static_cast<while_block_t*>(current_block))->status == WHILE_TEST_AGAIN)
            {
                wb->status = WHILE_TEST_FIRST;
            }
            else
            {
                new_block = true;
            }

            if (new_block)
            {
                while_block_t *wb = new while_block_t();
                wb->status = WHILE_TEST_FIRST;
                wb->tok_pos = mark;
                this->push_block(wb);
            }

            consumed = true;
            is_new_block=1;

        }
        else if (nxt == L"if")
        {
            tok_next(tok);

            if_block_t *ib = new if_block_t();
            this->push_block(ib);
            ib->tok_pos = mark;

            is_new_block=1;
            consumed = true;
        }
        else if (nxt == L"else")
        {
            /* Record where the else is for error reporting */
            const int else_pos = tok_get_pos(tok);
            /* See if we have any more arguments, that is, whether we're ELSE IF ... or just ELSE. */
            tok_next(tok);
            if (tok_last_type(tok) == TOK_STRING && current_block->type() == IF)
            {
                const if_block_t *ib = static_cast<const if_block_t *>(current_block);

                /* If we've already encountered an else, complain */
                if (ib->else_evaluated)
                {
                    error(SYNTAX_ERROR,
                          else_pos,
                          INVALID_ELSEIF_PAST_ELSE_ERR_MSG,
                          L"else if");

                }
                else
                {

                    job_set_flag(j, JOB_ELSEIF, 1);
                    consumed = true;

                    /* We're at the IF. Go past it. */
                    tok_next(tok);

                    /* We want to execute this ELSEIF if the IF expression was evaluated, it failed, and so has every other ELSEIF (if any) */
                    unskip = (ib->if_expr_evaluated && ! ib->any_branch_taken);

                    /* But if we're not executing it, don't complain about its command if it doesn't exist */
                    if (! unskip)
                        allow_bogus_command = true;
                }
            }
        }

        /*
          Test if we need another command
        */
        if (consumed)
        {
            /*
              Yes we do, around in the loop for another lap, then!
            */
            continue;
        }

        if (use_function && (unskip || ! current_block->skip))
        {
            bool nxt_forbidden=false;
            wcstring forbid;

            int is_function_call=0;

            /*
              This is a bit fragile. It is a test to see if we are
              inside of function call, but not inside a block in that
              function call. If, in the future, the rules for what
              block scopes are pushed on function invocation changes,
              then this check will break.
            */
            if ((current_block->type() == TOP) &&
                    (current_block->outer) &&
                    (current_block->outer->type() == FUNCTION_CALL))
                is_function_call = 1;

            /*
              If we are directly in a function, and this is the first
              command of the block, then the function we are executing
              may not be called, since that would mean an infinite
              recursion.
            */
            if (is_function_call && !current_block->had_command)
            {
                forbid = forbidden_function.empty() ? wcstring(L"") : forbidden_function.back();
                if (forbid == nxt)
                {
                    /* Infinite recursive loop */
                    nxt_forbidden = true;
                    error(SYNTAX_ERROR, tok_get_pos(tok), INFINITE_RECURSION_ERR_MSG);
                }
            }

            if (!nxt_forbidden && has_nxt && function_exists(nxt))
            {
                /*
                  Check if we have reached the maximum recursion depth
                */
                if (forbidden_function.size() > MAX_RECURSION_DEPTH)
                {
                    error(SYNTAX_ERROR, tok_get_pos(tok), OVERFLOW_RECURSION_ERR_MSG);
                }
                else
                {
                    p->type = INTERNAL_FUNCTION;
                }
            }
        }
        args.push_back(completion_t(nxt));
    }

    if (error_code == 0)
    {
        if (!p->type)
        {
            if (use_builtin &&
                    builtin_exists(args.at(0).completion))
            {
                p->type = INTERNAL_BUILTIN;
                is_new_block |= parser_keywords_is_block(args.at(0).completion);
            }
        }

        if ((!p->type || (p->type == INTERNAL_EXEC)))
        {
            /*
              If we are not executing the current block, allow
              non-existent commands.
            */
            if (current_block->skip && ! unskip)
                allow_bogus_command = true; //note this may already be true for other reasons

            if (allow_bogus_command)
            {
                p->actual_cmd.clear();
            }
            else
            {
                int err;
                bool has_command = path_get_path(args.at(0).completion, &p->actual_cmd);
                err = errno;

                bool use_implicit_cd = false;
                if (! has_command)
                {
                    /* If the specified command does not exist, try using an implicit cd. */
                    wcstring implicit_cd_path;
                    use_implicit_cd = path_can_be_implicit_cd(args.at(0).completion, &implicit_cd_path);
                    if (use_implicit_cd)
                    {
                        args.clear();
                        args.push_back(completion_t(L"cd"));
                        args.push_back(completion_t(implicit_cd_path));

                        /* If we have defined a wrapper around cd, use it, otherwise use the cd builtin */
                        if (use_function && function_exists(L"cd"))
                            p->type = INTERNAL_FUNCTION;
                        else
                            p->type = INTERNAL_BUILTIN;
                    }
                }

                /* Check if the specified command exists */
                if (! has_command && ! use_implicit_cd)
                {

                    int tmp;
                    const wchar_t *cmd = args.at(0).completion.c_str();

                    /*
                     We couldn't find the specified command.

                     What we want to happen now is that the
                     specified job won't get executed, and an
                     error message is printed on-screen, but
                     otherwise, the parsing/execution of the
                     file continues. Because of this, we don't
                     want to call error(), since that would stop
                     execution of the file. Instead we let
                     p->actual_command be 0 (null), which will
                     cause the job to silently not execute. We
                     also print an error message and set the
                     status to 127 (This is the standard number
                     for this, used by other shells like bash
                     and zsh).
                     */
                    if (wcschr(cmd, L'='))
                    {
                        wchar_t *cpy = wcsdup(cmd);
                        wchar_t *valpart = wcschr(cpy, L'=');
                        *valpart++=0;

                        debug(0,
                              COMMAND_ASSIGN_ERR_MSG,
                              cmd,
                              cpy,
                              valpart);
                        free(cpy);

                    }
                    else if (cmd[0]==L'$')
                    {

                        const env_var_t val_wstr = env_get_string(cmd+1);
                        const wchar_t *val = val_wstr.missing() ? NULL : val_wstr.c_str();
                        if (val)
                        {
                            debug(0,
                                  _(L"Variables may not be used as commands. Instead, define a function like 'function %ls; %ls $argv; end'. See the help section for the function command by typing 'help function'."),
                                  cmd+1,
                                  val,
                                  cmd);
                        }
                        else
                        {
                            debug(0,
                                  _(L"Variables may not be used as commands. Instead, define a function. See the help section for the function command by typing 'help function'."),
                                  cmd);
                        }
                    }
                    else if (wcschr(cmd, L'$'))
                    {
                        debug(0,
                              _(L"Commands may not contain variables. Use the eval builtin instead, like 'eval %ls'. See the help section for the eval command by typing 'help eval'."),
                              cmd,
                              cmd);
                    }
                    else if (err!=ENOENT)
                    {
                        debug(0,
                              _(L"The file '%ls' is not executable by this user"),
                              cmd?cmd:L"UNKNOWN");
                    }
                    else
                    {
                        debug(0,
                              _(L"Unknown command '%ls'"),
                              cmd?cmd:L"UNKNOWN");
                    }

                    tmp = current_tokenizer_pos;
                    current_tokenizer_pos = tok_get_pos(tok);

                    fwprintf(stderr, L"%ls", parser_t::current_line());

                    current_tokenizer_pos=tmp;

                    job_set_flag(j, JOB_SKIP, 1);
                    event_fire_generic(L"fish_command_not_found", (wchar_t *)(args.at(0).completion.c_str()));
                    proc_set_last_status(err==ENOENT?STATUS_UNKNOWN_COMMAND:STATUS_NOT_EXECUTABLE);
                }
            }
        }

        if ((p->type == EXTERNAL) && !use_command)
        {
            error(SYNTAX_ERROR,
                  tok_get_pos(tok),
                  UNKNOWN_BUILTIN_ERR_MSG,
                  args.back().completion.c_str());
        }
    }


    if (is_new_block)
    {

        const wchar_t *end=parser_find_end(tok_string(tok) +
                                           current_tokenizer_pos);
        int make_sub_block = j->first_process != p;

        if (!end)
        {
            error(SYNTAX_ERROR,
                  tok_get_pos(tok),
                  BLOCK_END_ERR_MSG);

        }
        else
        {

            if (!make_sub_block)
            {
                int done=0;

                tokenizer_t subtok(end, 0);
                for (; ! done && tok_has_next(&subtok); tok_next(&subtok))
                {

                    switch (tok_last_type(&subtok))
                    {
                        case TOK_END:
                            done = 1;
                            break;

                        case TOK_REDIRECT_OUT:
                        case TOK_REDIRECT_NOCLOB:
                        case TOK_REDIRECT_APPEND:
                        case TOK_REDIRECT_IN:
                        case TOK_REDIRECT_FD:
                        case TOK_PIPE:
                        {
                            done = 1;
                            make_sub_block = 1;
                            break;
                        }

                        case TOK_STRING:
                        {
                            break;
                        }

                        default:
                        {
                            done = 1;
                            error(SYNTAX_ERROR,
                                  current_tokenizer_pos,
                                  BLOCK_END_ERR_MSG);
                        }
                    }
                }
            }

            if (make_sub_block)
            {

                long end_pos = end-tok_string(tok);
                const wcstring sub_block(tok_string(tok) + current_tokenizer_pos, end_pos - current_tokenizer_pos);

                p->type = INTERNAL_BLOCK;
                args.at(0) =  completion_t(sub_block);

                tok_set_pos(tok, (int)end_pos);

                while (prev_block != current_block)
                {
                    parser_t::pop_block();
                }

            }
            else tok_next(tok);
        }

    }
    else tok_next(tok);

    if (!error_code)
    {
        if (p->type == INTERNAL_BUILTIN && parser_keywords_skip_arguments(args.at(0).completion))
        {
            if (!p->get_argv())
                p->set_argv(completions_to_wcstring_list(args));
        }
        else
        {
            parse_job_argument_list(p, j, tok, args, opts, unskip);
        }
    }

    if (!error_code)
    {
        if (!is_new_block)
        {
            current_block->had_command = true;
        }
    }

    if (error_code)
    {
        /*
          Make sure the block stack is consistent
        */
        while (prev_block != current_block)
        {
            parser_t::pop_block();
        }
    }
    current_tokenizer_pos = prev_tokenizer_pos;
    return !error_code;
}

/**
   Do skipped execution of command. This means that only limited
   execution of block level commands such as end and switch should be
   preformed.

   \param j the job to execute

*/
void parser_t::skipped_exec(job_t * j)
{
    process_t *p;

    /* Handle other skipped guys */
    for (p = j->first_process; p; p=p->next)
    {
        if (p->type == INTERNAL_BUILTIN)
        {
            if ((wcscmp(p->argv0(), L"for")==0) ||
                    (wcscmp(p->argv0(), L"switch")==0) ||
                    (wcscmp(p->argv0(), L"begin")==0) ||
                    (wcscmp(p->argv0(), L"function")==0))
            {
                this->push_block(new fake_block_t());
            }
            else if (wcscmp(p->argv0(), L"end")==0)
            {
                if (!current_block->outer->skip)
                {
                    exec(*this, j);
                    return;
                }
                parser_t::pop_block();
            }
            else if (wcscmp(p->argv0(), L"else")==0)
            {
                if (current_block->type() == IF)
                {
                    /* Evaluate this ELSE if the IF expression failed, and so has every ELSEIF (if any) expression thus far */
                    const if_block_t *ib = static_cast<const if_block_t*>(current_block);
                    if (ib->if_expr_evaluated && ! ib->any_branch_taken)
                    {
                        exec(*this, j);
                        return;
                    }
                }
            }
            else if (wcscmp(p->argv0(), L"case")==0)
            {
                if (current_block->type() == SWITCH)
                {
                    exec(*this, j);
                    return;
                }
            }
        }
    }
    job_free(j);
}

/* Return whether we should skip the current block, if it is an elseif. */
static bool job_should_skip_elseif(const job_t *job, const block_t *current_block)
{
    if (current_block->type() != IF)
    {
        /* Not an IF block, so just honor the skip property */
        return current_block->skip;
    }
    else
    {
        /* We are an IF block */
        const if_block_t *ib = static_cast<const if_block_t *>(current_block);

        /* Execute this ELSEIF if the IF expression has been evaluated, it evaluated to false, and all ELSEIFs so far have evaluated to false. */
        bool execute_elseif = (ib->if_expr_evaluated && ! ib->any_branch_taken);

        /* Invert the sense */
        return ! execute_elseif;
    }
}

/**
   Evaluates a job from the specified tokenizer. First calls
   parse_job to parse the job and then calls exec to execute it.

   \param tok The tokenizer to read tokens from
*/

void parser_t::eval_job(tokenizer_t *tok)
{
    ASSERT_IS_MAIN_THREAD();
    job_t *j;

    int start_pos = job_start_pos = tok_get_pos(tok);
    long long t1=0, t2=0, t3=0;


    profile_item_t *profile_item = NULL;
    bool skip = false;
    int job_begin_pos, prev_tokenizer_pos;
    const bool do_profile = profile;

    if (do_profile)
    {
        profile_items.resize(profile_items.size() + 1);
        profile_item = &profile_items.back();
        profile_item->cmd = L"";
        profile_item->skipped = 1;
        t1 = get_time();
    }

    switch (tok_last_type(tok))
    {
        case TOK_STRING:
        {
            j = this->job_create();
            job_set_flag(j, JOB_FOREGROUND, 1);
            job_set_flag(j, JOB_TERMINAL, job_get_flag(j, JOB_CONTROL));
            job_set_flag(j, JOB_TERMINAL, job_get_flag(j, JOB_CONTROL) \
                         && (!is_subshell && !is_event));
            job_set_flag(j, JOB_SKIP_NOTIFICATION, is_subshell \
                         || is_block \
                         || is_event \
                         || (!get_is_interactive()));

            current_block->job = j;

            if (get_is_interactive())
            {
                if (tcgetattr(0, &j->tmodes))
                {
                    tok_next(tok);
                    wperror(L"tcgetattr");
                    job_free(j);
                    break;
                }
            }

            j->first_process = new process_t();
            job_begin_pos = tok_get_pos(tok);

            if (parse_job(j->first_process, j, tok) &&
                    j->first_process->get_argv())
            {
                if (job_start_pos < tok_get_pos(tok))
                {
                    long stop_pos = tok_get_pos(tok);
                    const wchar_t *newline = wcschr(tok_string(tok)+start_pos, L'\n');
                    if (newline)
                        stop_pos = mini<long>(stop_pos, newline - tok_string(tok));

                    j->set_command(wcstring(tok_string(tok)+start_pos, stop_pos-start_pos));
                }
                else
                    j->set_command(L"");

                if (do_profile)
                {
                    t2 = get_time();
                    profile_item->cmd = wcsdup(j->command_wcstr());
                    profile_item->skipped=current_block->skip;
                }

                /* If we're an ELSEIF, then we may want to unskip, if we're skipping because of an IF */
                if (job_get_flag(j, JOB_ELSEIF))
                {
                    bool skip_elseif = job_should_skip_elseif(j, current_block);

                    /* Record that we're entering an elseif */
                    if (! skip_elseif)
                    {
                        /* We must be an IF block here */
                        assert(current_block->type() == IF);
                        static_cast<if_block_t *>(current_block)->is_elseif_entry = true;
                    }

                    /* Record that in the block too. This is similar to what builtin_else does. */
                    current_block->skip = skip_elseif;
                }

                skip = skip || current_block->skip;
                skip = skip || job_get_flag(j, JOB_WILDCARD_ERROR);
                skip = skip || job_get_flag(j, JOB_SKIP);

                if (!skip)
                {
                    int was_builtin = 0;
                    if (j->first_process->type==INTERNAL_BUILTIN && !j->first_process->next)
                        was_builtin = 1;
                    prev_tokenizer_pos = current_tokenizer_pos;
                    current_tokenizer_pos = job_begin_pos;
                    exec(*this, j);
                    current_tokenizer_pos = prev_tokenizer_pos;

                    /* Only external commands require a new fishd barrier */
                    if (!was_builtin)
                        set_proc_had_barrier(false);
                }
                else
                {
                    this->skipped_exec(j);
                }

                if (do_profile)
                {
                    t3 = get_time();
                    profile_item->level=eval_level;
                    profile_item->parse = (int)(t2-t1);
                    profile_item->exec=(int)(t3-t2);
                }

                if (current_block->type() == WHILE)
                {
                    while_block_t *wb = static_cast<while_block_t *>(current_block);
                    switch (wb->status)
                    {
                        case WHILE_TEST_FIRST:
                        {
                            // PCA I added the 'wb->skip ||' part because we couldn't reliably
                            // control-C out of loops like this: while test 1 -eq 1; end
                            wb->skip = wb->skip || proc_get_last_status()!= 0;
                            wb->status = WHILE_TESTED;
                        }
                        break;
                    }
                }

                if (current_block->type() == IF)
                {
                    if_block_t *ib = static_cast<if_block_t *>(current_block);

                    if (ib->skip)
                    {
                        /* Nothing */
                    }
                    else if (! ib->if_expr_evaluated)
                    {
                        /* Execute the IF */
                        bool if_result = (proc_get_last_status() == 0);
                        ib->any_branch_taken = if_result;

                        /* Don't execute if the expression failed */
                        current_block->skip = ! if_result;
                        ib->if_expr_evaluated = true;
                    }
                    else if (ib->is_elseif_entry && ! ib->any_branch_taken)
                    {
                        /* Maybe mark an ELSEIF branch as taken */
                        bool elseif_taken = (proc_get_last_status() == 0);
                        ib->any_branch_taken = elseif_taken;
                        current_block->skip = ! elseif_taken;
                        ib->is_elseif_entry = false;
                    }
                }

            }
            else
            {
                /*
                  This job could not be properly parsed. We free it
                  instead, and set the status to 1. This should be
                  rare, since most errors should be detected by the
                  ahead of time validator.
                */
                job_free(j);

                proc_set_last_status(1);
            }
            current_block->job = 0;
            break;
        }

        case TOK_END:
        {
            if (tok_has_next(tok))
                tok_next(tok);
            break;
        }

        case TOK_BACKGROUND:
        {
            const wchar_t *str = tok_string(tok);
            if (tok_get_pos(tok)>0 && str[tok_get_pos(tok)-1] == L'&')
            {
                error(SYNTAX_ERROR,
                      tok_get_pos(tok),
                      CMD_AND_ERR_MSG,
                      tok_get_desc(tok_last_type(tok)));
            }
            else
            {
                error(SYNTAX_ERROR,
                      tok_get_pos(tok),
                      CMD_ERR_MSG,
                      tok_get_desc(tok_last_type(tok)));
            }

            return;
        }

        case TOK_ERROR:
        {
            error(SYNTAX_ERROR,
                  tok_get_pos(tok),
                  TOK_ERR_MSG,
                  tok_last(tok));

            return;
        }

        default:
        {
            error(SYNTAX_ERROR,
                  tok_get_pos(tok),
                  CMD_ERR_MSG,
                  tok_get_desc(tok_last_type(tok)));

            return;
        }
    }

    job_reap(0);

}

int parser_t::eval(const wcstring &cmdStr, const io_chain_t &io, enum block_type_t block_type)
{
    const wchar_t * const cmd = cmdStr.c_str();
    size_t forbid_count;
    int code;
    tokenizer_t *previous_tokenizer=current_tokenizer;
    block_t *start_current_block = current_block;

    /* Record the current chain so we can put it back later */
    const io_chain_t prev_io = block_io;
    block_io = io;

    std::vector<wcstring> prev_forbidden = forbidden_function;

    if (block_type == SUBST)
    {
        forbidden_function.clear();
    }

    CHECK_BLOCK(1);

    forbid_count = forbidden_function.size();

    block_io = io;

    job_reap(0);

    debug(4, L"eval: %ls", cmd);

    if (!cmd)
    {
        debug(1,
              EVAL_NULL_ERR_MSG);
        bugreport();
        return 1;
    }

    if ((block_type != TOP) &&
            (block_type != SUBST))
    {
        debug(1,
              INVALID_SCOPE_ERR_MSG,
              parser_t::get_block_desc(block_type));
        bugreport();
        return 1;
    }

    eval_level++;

    this->push_block(new scope_block_t(block_type));

    current_tokenizer = new tokenizer_t(cmd, 0);

    error_code = 0;

    event_fire(NULL);

    while (tok_has_next(current_tokenizer) &&
            !error_code &&
            !sanity_check() &&
            !exit_status())
    {
        this->eval_job(current_tokenizer);
        event_fire(NULL);
    }

    parser_t::pop_block();

    while (start_current_block != current_block)
    {
        if (current_block == 0)
        {
            debug(0,
                  _(L"End of block mismatch. Program terminating."));
            bugreport();
            FATAL_EXIT();
            break;
        }

        if ((!error_code) && (!exit_status()) && (!proc_get_last_status()))
        {

            //debug( 2, L"Status %d\n", proc_get_last_status() );

            debug(1,
                  L"%ls", parser_t::get_block_desc(current_block->type()));
            debug(1,
                  BLOCK_END_ERR_MSG);
            fwprintf(stderr, L"%ls", parser_t::current_line());

            const wcstring h = builtin_help_get(*this, L"end");
            if (h.size())
                fwprintf(stderr, L"%ls", h.c_str());
            break;

        }
        parser_t::pop_block();
    }

    this->print_errors_stderr();

    delete current_tokenizer;

    while (forbidden_function.size() > forbid_count)
        parser_t::allow_function();

    /*
      Restore previous eval state
    */
    forbidden_function = prev_forbidden;
    current_tokenizer=previous_tokenizer;
    block_io = prev_io;
    eval_level--;

    code=error_code;
    error_code=0;

    job_reap(0);

    return code;
}


/**
   \return the block type created by the specified builtin, or -1 on error.
*/
block_type_t parser_get_block_type(const wcstring &cmd)
{
    int i;

    for (i=0; block_lookup[i].desc; i++)
    {
        if (block_lookup[i].name && cmd == block_lookup[i].name)
        {
            return block_lookup[i].type;
        }
    }
    return (block_type_t)-1;
}

/**
   \return the block command that createa the specified block type, or null on error.
*/
const wchar_t *parser_get_block_command(int type)
{
    int i;

    for (i=0; block_lookup[i].desc; i++)
    {
        if (block_lookup[i].type == type)
        {
            return block_lookup[i].name;
        }
    }
    return 0;
}

/**
   Test if this argument contains any errors. Detected errors include
   syntax errors in command substitutions, improperly escaped
   characters and improper use of the variable expansion operator.
*/
int parser_t::parser_test_argument(const wchar_t *arg, wcstring *out, const wchar_t *prefix, int offset)
{
    wchar_t *unesc;
    wchar_t *pos;
    int err=0;

    wchar_t *paran_begin, *paran_end;
    wchar_t *arg_cpy;
    int do_loop = 1;

    CHECK(arg, 1);

    arg_cpy = wcsdup(arg);

    while (do_loop)
    {
        switch (parse_util_locate_cmdsubst(arg_cpy,
                                           &paran_begin,
                                           &paran_end,
                                           0))
        {
            case -1:
                err=1;
                if (out)
                {
                    error(SYNTAX_ERROR,
                          offset,
                          L"Mismatched parenthesis");
                    this->print_errors(*out, prefix);
                }
                free(arg_cpy);
                return err;

            case 0:
                do_loop = 0;
                break;

            case 1:
            {

                wchar_t *subst = wcsndup(paran_begin+1, paran_end-paran_begin-1);
                wcstring tmp;

                tmp.append(arg_cpy, paran_begin - arg_cpy);
                tmp.push_back(INTERNAL_SEPARATOR);
                tmp.append(paran_end+1);

//        debug( 1, L"%ls -> %ls %ls", arg_cpy, subst, tmp.buff );

                err |= parser_t::test(subst, 0, out, prefix);

                free(subst);
                free(arg_cpy);
                arg_cpy = wcsdup(tmp.c_str());

                /*
                  Do _not_ call sb_destroy on this stringbuffer - it's
                  buffer is used as the new 'arg_cpy'. It is free'd at
                  the end of the loop.
                */
                break;
            }
        }
    }

    unesc = unescape(arg_cpy, 1);
    if (!unesc)
    {
        if (out)
        {
            error(SYNTAX_ERROR,
                  offset,
                  L"Invalid token '%ls'", arg_cpy);
            print_errors(*out, prefix);
        }
        return 1;
    }
    else
    {
        /*
          Check for invalid variable expansions
        */
        for (pos = unesc; *pos; pos++)
        {
            switch (*pos)
            {
                case VARIABLE_EXPAND:
                case VARIABLE_EXPAND_SINGLE:
                {
                    wchar_t n = *(pos+1);

                    if (n != VARIABLE_EXPAND &&
                            n != VARIABLE_EXPAND_SINGLE &&
                            !wcsvarchr(n))
                    {
                        err=1;
                        if (out)
                        {
                            expand_variable_error(*this, unesc, pos-unesc, offset);
                            print_errors(*out, prefix);
                        }
                    }

                    break;
                }
            }
        }
    }

    free(arg_cpy);

    free(unesc);
    return err;

}

int parser_t::test_args(const  wchar_t * buff, wcstring *out, const wchar_t *prefix)
{
    tokenizer_t *const previous_tokenizer = current_tokenizer;
    const int previous_pos = current_tokenizer_pos;
    int do_loop = 1;
    int err = 0;

    CHECK(buff, 1);


    tokenizer_t tok(buff, 0);
    current_tokenizer = &tok;
    for (; do_loop && tok_has_next(&tok); tok_next(&tok))
    {
        current_tokenizer_pos = tok_get_pos(&tok);
        switch (tok_last_type(&tok))
        {

            case TOK_STRING:
            {
                err |= parser_test_argument(tok_last(&tok), out, prefix, tok_get_pos(&tok));
                break;
            }

            case TOK_END:
            {
                break;
            }

            case TOK_ERROR:
            {
                if (out)
                {
                    error(SYNTAX_ERROR,
                          tok_get_pos(&tok),
                          TOK_ERR_MSG,
                          tok_last(&tok));
                    print_errors(*out, prefix);
                }
                err=1;
                do_loop=0;
                break;
            }

            default:
            {
                if (out)
                {
                    error(SYNTAX_ERROR,
                          tok_get_pos(&tok),
                          UNEXPECTED_TOKEN_ERR_MSG,
                          tok_get_desc(tok_last_type(&tok)));
                    print_errors(*out, prefix);
                }
                err=1;
                do_loop=0;
                break;
            }
        }
    }

    current_tokenizer = previous_tokenizer;
    current_tokenizer_pos = previous_pos;

    error_code=0;

    return err;
}

int parser_t::test(const  wchar_t * buff,
                   int *block_level,
                   wcstring *out,
                   const wchar_t *prefix)
{
    ASSERT_IS_MAIN_THREAD();

    /*
       Set to one if a command name has been given for the currently
       parsed process specification
    */
    int had_cmd=0;
    int err=0;
    int unfinished = 0;

    tokenizer_t * const previous_tokenizer=current_tokenizer;
    const int previous_pos=current_tokenizer_pos;

    int block_pos[BLOCK_MAX_COUNT] = {};
    block_type_t block_type[BLOCK_MAX_COUNT] = {};
    int count = 0;
    int res = 0;

    /*
      Set to 1 if the current command is inside a pipeline
    */
    int is_pipeline = 0;

    /*
      Set to one if the currently specified process can not be used inside a pipeline
    */
    int forbid_pipeline = 0;

    /*
       Set to one if an additional process specification is needed
    */
    bool needs_cmd = false;

    /*
      Counter on the number of arguments this function has encountered
      so far. Is set to -1 when the count is unknown, i.e. after
      encountering an argument that contains substitutions that can
      expand to more/less arguemtns then 1.
    */
    int arg_count=0;

    /*
      The currently validated command.
    */
    wcstring command;
    bool has_command = false;

    CHECK(buff, 1);

    if (block_level)
    {
        size_t len = wcslen(buff);
        for (size_t i=0; i<len; i++)
        {
            block_level[i] = -1;
        }

    }

    tokenizer_t tok(buff, 0);
    current_tokenizer = &tok;

    for (;; tok_next(&tok))
    {
        current_tokenizer_pos = tok_get_pos(&tok);

        int last_type = tok_last_type(&tok);
        int end_of_cmd = 0;

        switch (last_type)
        {
            case TOK_STRING:
            {
                if (!had_cmd)
                {
                    int mark = tok_get_pos(&tok);
                    had_cmd = 1;
                    arg_count=0;

                    command = tok_last(&tok);
                    has_command = expand_one(command, EXPAND_SKIP_CMDSUBST | EXPAND_SKIP_VARIABLES);
                    if (!has_command)
                    {
                        command = L"";
                        err=1;
                        if (out)
                        {
                            error(SYNTAX_ERROR,
                                  tok_get_pos(&tok),
                                  ILLEGAL_CMD_ERR_MSG,
                                  tok_last(&tok));

                            print_errors(*out, prefix);
                        }
                        break;
                    }

                    if (needs_cmd)
                    {
                        /*
                          end is not a valid command when a followup
                          command is needed, such as after 'and' or
                          'while'
                        */
                        if (contains(command,
                                     L"end"))
                        {
                            err=1;
                            if (out)
                            {
                                error(SYNTAX_ERROR,
                                      tok_get_pos(&tok),
                                      COND_ERR_MSG);

                                print_errors(*out, prefix);
                            }
                        }

                        needs_cmd = false;
                    }

                    /*
                      Decrement block count on end command
                    */
                    if (command == L"end")
                    {
                        tok_next(&tok);
                        count--;
                        tok_set_pos(&tok, mark);
                    }

                    /*
                      Store the block level. This needs to be done
                      _after_ checking for end commands, but _before_
                      checking for block opening commands.
                    */
                    bool is_else_or_elseif = (command == L"else");
                    if (block_level)
                    {
                        block_level[tok_get_pos(&tok)] = count + (is_else_or_elseif?-1:0);
                    }

                    /*
                      Handle block commands
                    */
                    if (parser_keywords_is_block(command))
                    {
                        if (count >= BLOCK_MAX_COUNT)
                        {
                            if (out)
                            {
                                error(SYNTAX_ERROR,
                                      tok_get_pos(&tok),
                                      BLOCK_ERR_MSG);

                                print_errors(*out, prefix);
                            }
                        }
                        else
                        {
                            block_type[count] = parser_get_block_type(command);
                            block_pos[count] = current_tokenizer_pos;
                            tok_next(&tok);
                            count++;
                            tok_set_pos(&tok, mark);
                        }
                    }

                    /*
                      If parser_keywords_is_subcommand is true, the command
                      accepts a second command as it's first
                      argument. If parser_skip_arguments is true, the
                      second argument is optional.
                    */
                    if (parser_keywords_is_subcommand(command) && !parser_keywords_skip_arguments(command))
                    {
                        needs_cmd = true;
                        had_cmd = 0;
                    }

                    if (contains(command,
                                 L"or",
                                 L"and"))
                    {
                        /*
                          'or' and 'and' can not be used inside pipelines
                        */
                        if (is_pipeline)
                        {
                            err=1;
                            if (out)
                            {
                                error(SYNTAX_ERROR,
                                      tok_get_pos(&tok),
                                      EXEC_ERR_MSG);

                                print_errors(*out, prefix);

                            }
                        }
                    }

                    /*
                      There are a lot of situations where pipelines
                      are forbidden, including when using the exec
                      builtin.
                    */
                    if (parser_is_pipe_forbidden(command))
                    {
                        if (is_pipeline)
                        {
                            err=1;
                            if (out)
                            {
                                error(SYNTAX_ERROR,
                                      tok_get_pos(&tok),
                                      EXEC_ERR_MSG);

                                print_errors(*out, prefix);

                            }
                        }
                        forbid_pipeline = 1;
                    }

                    /*
                      Test that the case builtin is only used directly in a switch block
                    */
                    if (command == L"case")
                    {
                        if (!count || block_type[count-1]!=SWITCH)
                        {
                            err=1;

                            if (out)
                            {
                                error(SYNTAX_ERROR,
                                      tok_get_pos(&tok),
                                      INVALID_CASE_ERR_MSG);

                                print_errors(*out, prefix);
                                const wcstring h = builtin_help_get(*this, L"case");
                                if (h.size())
                                    append_format(*out, L"%ls", h.c_str());
                            }
                        }
                    }

                    /*
                      Test that the return bultin is only used within function definitions
                    */
                    if (command == L"return")
                    {
                        int found_func=0;
                        int i;
                        for (i=count-1; i>=0; i--)
                        {
                            if (block_type[i]==FUNCTION_DEF)
                            {
                                found_func=1;
                                break;
                            }
                        }

                        if (!found_func)
                        {
                            /*
                              Peek to see if the next argument is
                              --help, in which case we'll allow it to
                              show the help.
                            */

                            int old_pos = tok_get_pos(&tok);
                            int is_help = 0;

                            tok_next(&tok);
                            if (tok_last_type(&tok) == TOK_STRING)
                            {
                                wcstring first_arg = tok_last(&tok);
                                if (expand_one(first_arg, EXPAND_SKIP_CMDSUBST) && parser_t::is_help(first_arg.c_str(), 3))
                                {
                                    is_help = 1;
                                }
                            }

                            tok_set_pos(&tok, old_pos);

                            if (!is_help)
                            {
                                err=1;

                                if (out)
                                {
                                    error(SYNTAX_ERROR,
                                          tok_get_pos(&tok),
                                          INVALID_RETURN_ERR_MSG);
                                    print_errors(*out, prefix);
                                }
                            }
                        }
                    }


                    /*
                      Test that break and continue are only used within loop blocks
                    */
                    if (contains(command, L"break", L"continue"))
                    {
                        int found_loop=0;
                        int i;
                        for (i=count-1; i>=0; i--)
                        {
                            if ((block_type[i]==WHILE) ||
                                    (block_type[i]==FOR))
                            {
                                found_loop=1;
                                break;
                            }
                        }

                        if (!found_loop)
                        {
                            /*
                              Peek to see if the next argument is
                              --help, in which case we'll allow it to
                              show the help.
                            */

                            int old_pos = tok_get_pos(&tok);
                            int is_help = 0;

                            tok_next(&tok);
                            if (tok_last_type(&tok) == TOK_STRING)
                            {
                                wcstring first_arg = tok_last(&tok);
                                if (expand_one(first_arg, EXPAND_SKIP_CMDSUBST) && parser_t::is_help(first_arg.c_str(), 3))
                                {
                                    is_help = 1;
                                }
                            }

                            tok_set_pos(&tok, old_pos);

                            if (!is_help)
                            {
                                err=1;

                                if (out)
                                {
                                    error(SYNTAX_ERROR,
                                          tok_get_pos(&tok),
                                          INVALID_LOOP_ERR_MSG);
                                    print_errors(*out, prefix);
                                }
                            }
                        }
                    }

                    /*
                      Test that else and else-if are only used directly in an if-block
                    */
                    if (command == L"else")
                    {
                        if (!count || block_type[count-1]!=IF)
                        {
                            err=1;
                            if (out)
                            {
                                error(SYNTAX_ERROR,
                                      tok_get_pos(&tok),
                                      INVALID_ELSE_ERR_MSG,
                                      command.c_str());

                                print_errors(*out, prefix);
                            }
                        }
                    }

                    /*
                      Test that end is not used when not inside any block
                    */
                    if (count < 0)
                    {
                        err = 1;
                        if (out)
                        {
                            error(SYNTAX_ERROR,
                                  tok_get_pos(&tok),
                                  INVALID_END_ERR_MSG);
                            print_errors(*out, prefix);
                            const wcstring h = builtin_help_get(*this, L"end");
                            if (h.size())
                                append_format(*out, L"%ls", h.c_str());
                        }
                    }

                }
                else
                {
                    err |= parser_test_argument(tok_last(&tok), out, prefix, tok_get_pos(&tok));

                    /* If possible, keep track of number of supplied arguments */
                    if (arg_count >= 0 && expand_is_clean(tok_last(&tok)))
                    {
                        arg_count++;
                    }
                    else
                    {
                        arg_count = -1;
                    }

                    if (has_command)
                    {

                        /*
                          Try to make sure the second argument to 'for' is 'in'
                        */
                        if (command == L"for")
                        {
                            if (arg_count == 1)
                            {

                                if (wcsvarname(tok_last(&tok)))
                                {

                                    err = 1;

                                    if (out)
                                    {
                                        error(SYNTAX_ERROR,
                                              tok_get_pos(&tok),
                                              BUILTIN_FOR_ERR_NAME,
                                              L"for",
                                              tok_last(&tok));

                                        print_errors(*out, prefix);
                                    }
                                }

                            }
                            else if (arg_count == 2)
                            {
                                if (wcscmp(tok_last(&tok), L"in") != 0)
                                {
                                    err = 1;

                                    if (out)
                                    {
                                        error(SYNTAX_ERROR,
                                              tok_get_pos(&tok),
                                              BUILTIN_FOR_ERR_IN,
                                              L"for");

                                        print_errors(*out, prefix);
                                    }
                                }
                            }
                        }
                        else if (command == L"else")
                        {
                            if (arg_count == 1)
                            {
                                /* Any second argument must be "if" */
                                if (wcscmp(tok_last(&tok), L"if") != 0)
                                {
                                    err = 1;

                                    if (out)
                                    {
                                        error(SYNTAX_ERROR,
                                              tok_get_pos(&tok),
                                              BUILTIN_ELSEIF_ERR_ARGUMENT,
                                              L"else");
                                        print_errors(*out, prefix);
                                    }
                                }
                                else
                                {
                                    /* Successfully detected "else if". Now we need a new command. */
                                    needs_cmd = true;
                                    had_cmd = false;
                                }
                            }
                        }
                    }

                }

                break;
            }

            case TOK_REDIRECT_OUT:
            case TOK_REDIRECT_IN:
            case TOK_REDIRECT_APPEND:
            case TOK_REDIRECT_FD:
            case TOK_REDIRECT_NOCLOB:
            {
                if (!had_cmd)
                {
                    err = 1;
                    if (out)
                    {
                        error(SYNTAX_ERROR,
                              tok_get_pos(&tok),
                              INVALID_REDIRECTION_ERR_MSG);
                        print_errors(*out, prefix);
                    }
                }
                break;
            }

            case TOK_END:
            {
                if (needs_cmd && !had_cmd)
                {
                    err = 1;
                    if (out)
                    {
                        error(SYNTAX_ERROR,
                              tok_get_pos(&tok),
                              CMD_ERR_MSG,
                              tok_get_desc(tok_last_type(&tok)));
                        print_errors(*out, prefix);
                    }
                }
                needs_cmd = false;
                had_cmd = 0;
                is_pipeline=0;
                forbid_pipeline=0;
                end_of_cmd = 1;

                break;
            }

            case TOK_PIPE:
            {
                if (!had_cmd)
                {
                    err=1;
                    if (out)
                    {
                        if (tok_get_pos(&tok)>0 && buff[tok_get_pos(&tok)-1] == L'|')
                        {
                            error(SYNTAX_ERROR,
                                  tok_get_pos(&tok),
                                  CMD_OR_ERR_MSG,
                                  tok_get_desc(tok_last_type(&tok)));

                        }
                        else
                        {
                            error(SYNTAX_ERROR,
                                  tok_get_pos(&tok),
                                  CMD_ERR_MSG,
                                  tok_get_desc(tok_last_type(&tok)));
                        }

                        print_errors(*out, prefix);
                    }
                }
                else if (forbid_pipeline)
                {
                    err=1;
                    if (out)
                    {
                        error(SYNTAX_ERROR,
                              tok_get_pos(&tok),
                              EXEC_ERR_MSG);

                        print_errors(*out, prefix);
                    }
                }
                else
                {
                    needs_cmd = true;
                    is_pipeline=1;
                    had_cmd=0;
                    end_of_cmd = 1;

                }
                break;
            }

            case TOK_BACKGROUND:
            {
                if (!had_cmd)
                {
                    err = 1;
                    if (out)
                    {
                        if (tok_get_pos(&tok)>0 && buff[tok_get_pos(&tok)-1] == L'&')
                        {
                            error(SYNTAX_ERROR,
                                  tok_get_pos(&tok),
                                  CMD_AND_ERR_MSG,
                                  tok_get_desc(tok_last_type(&tok)));

                        }
                        else
                        {
                            error(SYNTAX_ERROR,
                                  tok_get_pos(&tok),
                                  CMD_ERR_MSG,
                                  tok_get_desc(tok_last_type(&tok)));
                        }

                        print_errors(*out, prefix);
                    }
                }

                had_cmd = 0;
                end_of_cmd = 1;

                break;
            }

            case TOK_ERROR:
            default:
                if (tok_get_error(&tok) == TOK_UNTERMINATED_QUOTE)
                {
                    unfinished = 1;
                }
                else
                {
                    err = 1;
                    if (out)
                    {
                        error(SYNTAX_ERROR,
                              tok_get_pos(&tok),
                              TOK_ERR_MSG,
                              tok_last(&tok));


                        print_errors(*out, prefix);
                    }
                }

                break;
        }

        if (end_of_cmd)
        {
            if (has_command && command == L"for")
            {
                if (arg_count >= 0 && arg_count < 2)
                {
                    /*
                      Not enough arguments to the for builtin
                    */
                    err = 1;

                    if (out)
                    {
                        error(SYNTAX_ERROR,
                              tok_get_pos(&tok),
                              BUILTIN_FOR_ERR_COUNT,
                              L"for",
                              arg_count);

                        print_errors(*out, prefix);
                    }
                }
            }
            else if (has_command && command == L"else")
            {
                if (arg_count == 1)
                {
                    /* If we have any arguments, we must have at least two...either "else" or "else if foo..." */
                    err = true;
                    if (out)
                    {
                        error(SYNTAX_ERROR,
                              tok_get_pos(&tok),
                              BUILTIN_ELSEIF_ERR_COUNT,
                              L"else",
                              arg_count);

                        print_errors(*out, prefix);

                    }
                }
            }

        }

        if (!tok_has_next(&tok))
            break;

    }

    if (needs_cmd)
    {
        err=1;
        if (out)
        {
            error(SYNTAX_ERROR,
                  tok_get_pos(&tok),
                  COND_ERR_MSG);

            print_errors(*out, prefix);
        }
    }


    if (out && count>0)
    {
        const wchar_t *cmd;

        error(SYNTAX_ERROR,
              block_pos[count-1],
              BLOCK_END_ERR_MSG);

        print_errors(*out, prefix);

        cmd = parser_get_block_command(block_type[count -1]);
        if (cmd)
        {
            const wcstring h = builtin_help_get(*this, cmd);
            if (h.size())
            {
                append_format(*out, L"%ls", h.c_str());
            }
        }


    }

    /*
      Fill in the unset block_level entries. Until now, only places
      where the block level _changed_ have been filled out. This fills
      in the rest.
    */

    if (block_level)
    {
        int last_level = 0;
        size_t i, len = wcslen(buff);
        for (i=0; i<len; i++)
        {
            if (block_level[i] >= 0)
            {
                last_level = block_level[i];
                /*
                  Make all whitespace before a token have the new
                  level. This avoid using the wrong indentation level
                  if a new line starts with whitespace.
                */
                size_t prev_char_idx = i;
                while (prev_char_idx--)
                {
                    if (!wcschr(L" \n\t\r", buff[prev_char_idx]))
                        break;
                    block_level[prev_char_idx] = last_level;
                }
            }
            block_level[i] = last_level;
        }

        /*
          Make all trailing whitespace have the block level that the
          validator had at exit. This makes sure a new line is
          correctly indented even if it is empty.
        */
        size_t suffix_idx = len;
        while (suffix_idx--)
        {
            if (!wcschr(L" \n\t\r", buff[suffix_idx]))
                break;
            block_level[suffix_idx] = count;
        }
    }

    /*
      Calculate exit status
    */
    if (count!= 0)
        unfinished = 1;

    if (err)
        res |= PARSER_TEST_ERROR;

    if (unfinished)
        res |= PARSER_TEST_INCOMPLETE;

    /*
      Cleanup
    */

    current_tokenizer=previous_tokenizer;
    current_tokenizer_pos = previous_pos;

    error_code=0;


    return res;

}

block_t::block_t(block_type_t t) :
    block_type(t),
    made_fake(false),
    skip(),
    had_command(),
    tok_pos(),
    loop_status(),
    job(),
    src_filename(),
    src_lineno(),
    wants_pop_env(false),
    event_blocks(),
    outer(NULL)
{
}

block_t::~block_t()
{
}

/* Various block constructors */

if_block_t::if_block_t() :
    block_t(IF),
    if_expr_evaluated(false),
    is_elseif_entry(false),
    any_branch_taken(false),
    else_evaluated(false)
{
}

event_block_t::event_block_t(const event_t *evt) :
    block_t(EVENT),
    event(evt)
{
}

function_block_t::function_block_t(process_t *p, const wcstring &n, bool shadows) :
    block_t(shadows ? FUNCTION_CALL : FUNCTION_CALL_NO_SHADOW),
    process(p),
    name(n)
{
}

source_block_t::source_block_t(const wchar_t *src) :
    block_t(SOURCE),
    source_file(src)
{
}

for_block_t::for_block_t(const wcstring &var) :
    block_t(FOR),
    variable(var),
    sequence()
{
}

while_block_t::while_block_t() :
    block_t(WHILE),
    status(0)
{
}

switch_block_t::switch_block_t(const wcstring &sv) :
    block_t(SWITCH),
    switch_taken(false),
    switch_value(sv)
{
}

fake_block_t::fake_block_t() :
    block_t(FAKE)
{
}

function_def_block_t::function_def_block_t() :
    block_t(FUNCTION_DEF),
    function_data()
{
}

scope_block_t::scope_block_t(block_type_t type) :
    block_t(type)
{
    assert(type == BEGIN || type == TOP || type == SUBST);
}

breakpoint_block_t::breakpoint_block_t() :
    block_t(BREAKPOINT)
{
}<|MERGE_RESOLUTION|>--- conflicted
+++ resolved
@@ -1921,12 +1921,8 @@
                         job_t *j,
                         tokenizer_t *tok)
 {
-<<<<<<< HEAD
-    std::vector<completion_t> args; // The list that will become the argc array for the program
+    std::vector<completion_t> args; // The list that will become the argv array for the program
     options_t opts; // The map that will become the opts for the builtin or shellscript function
-=======
-    std::vector<completion_t> args; // The list that will become the argv array for the program
->>>>>>> 3d2b12e7
     int use_function = 1;   // May functions be considered when checking what action this command represents
     int use_builtin = 1;    // May builtins be considered when checking what action this command represents
     int use_command = 1;    // May commands be considered when checking what action this command represents
